
/*******************************************************************************
 * Licensed to the Apache Software Foundation (ASF) under one
 * or more contributor license agreements.  See the NOTICE file
 * distributed with this work for additional information
 * regarding copyright ownership.  The ASF licenses this file
 * to you under the Apache License, Version 2.0 (the
 * "License"); you may not use this file except in compliance
 * with the License.  You may obtain a copy of the License at
 *
 * http://www.apache.org/licenses/LICENSE-2.0
 *
 * Unless required by applicable law or agreed to in writing,
 * software distributed under the License is distributed on an
 * "AS IS" BASIS, WITHOUT WARRANTIES OR CONDITIONS OF ANY
 * KIND, either express or implied.  See the License for the
 * specific language governing permissions and limitations
 * under the License.
 *******************************************************************************/
package org.apache.ofbiz.security;

import java.awt.Graphics;
import java.awt.Image;
import java.awt.image.BufferedImage;
import java.io.File;
import java.io.FileInputStream;
import java.io.IOException;
import java.io.InputStream;
import java.io.OutputStream;
import java.nio.ByteBuffer;
import java.nio.charset.CharacterCodingException;
import java.nio.charset.Charset;
import java.nio.file.Files;
import java.nio.file.Path;
import java.nio.file.Paths;
import java.nio.file.StandardOpenOption;
import java.util.Collection;
import java.util.HashMap;
import java.util.HashSet;
import java.util.Iterator;
import java.util.List;
import java.util.Set;
import java.util.UUID;

import javax.imageio.ImageIO;
import javax.imageio.ImageReader;
import javax.imageio.stream.ImageInputStream;

import org.apache.batik.dom.svg.SAXSVGDocumentFactory;
import org.apache.batik.util.XMLResourceDescriptor;
import org.apache.commons.imaging.ImageFormat;
import org.apache.commons.imaging.ImageFormats;
import org.apache.commons.imaging.ImageInfo;
import org.apache.commons.imaging.ImageParser;
import org.apache.commons.imaging.ImageReadException;
import org.apache.commons.imaging.ImageWriteException;
import org.apache.commons.imaging.Imaging;
import org.apache.commons.imaging.formats.gif.GifImageParser;
import org.apache.commons.imaging.formats.jpeg.JpegImageParser;
import org.apache.commons.imaging.formats.png.PngImageParser;
import org.apache.commons.imaging.formats.tiff.TiffImageParser;
import org.apache.commons.io.FileUtils;
import org.apache.ofbiz.base.util.Debug;
import org.apache.ofbiz.base.util.FileUtil;
import org.apache.ofbiz.entity.Delegator;
import org.apache.ofbiz.entity.util.EntityUtilProperties;
import org.apache.pdfbox.pdmodel.PDDocument;
import org.apache.pdfbox.pdmodel.PDDocumentNameDictionary;
import org.apache.pdfbox.pdmodel.PDEmbeddedFilesNameTreeNode;
import org.apache.tika.Tika;
import org.apache.tika.exception.TikaException;
import org.apache.tika.metadata.Metadata;
import org.apache.tika.metadata.TikaCoreProperties;
import org.apache.tika.parser.AutoDetectParser;
import org.apache.tika.parser.ParseContext;
import org.apache.tika.parser.Parser;
import org.apache.tika.parser.RecursiveParserWrapper;
import org.apache.tika.sax.BasicContentHandlerFactory;
import org.apache.tika.sax.ContentHandlerFactory;
import org.apache.tika.sax.RecursiveParserWrapperHandler;
import org.xml.sax.SAXException;

import com.lowagie.text.pdf.PdfReader;

public class SecuredUpload {

    // This can be helpful:
    // https://en.wikipedia.org/wiki/File_format
    // https://en.wikipedia.org/wiki/List_of_file_signatures
    // See also information in security.properties:
    // Line #-- UPLOAD: supported file formats are *safe* PNG, GIF, TIFF, JPEG, PDF, Audio and Video and ZIP

    private static final String MODULE = SecuredUpload.class.getName();

    /**
     * @param fileToCheck
     * @param fileType
     * @return true if the file is valid
     * @throws IOException
     * @throws ImageReadException
     */
    public static boolean isValidFile(String fileToCheck, String fileType, Delegator delegator) throws IOException, ImageReadException {

        if (("true".equalsIgnoreCase(EntityUtilProperties.getPropertyValue("security", "allowAllUploads", delegator)))) {
            return true;
        }

        Path p = Paths.get(fileToCheck);
        String file = p.getFileName().toString();
        if (org.apache.commons.lang3.SystemUtils.IS_OS_WINDOWS) {
            if (fileToCheck.length() > 259) {
                Debug.logError("Uploaded file name too long", MODULE);
                return false;
            } else if (!file.matches("[a-zA-Z0-9]{1,249}.[a-zA-Z0-9]{1,10}")) {
                Debug.logError("Uploaded file "
                        + " should contain only Alpha-Numeric characters, only 1 dot as an input for the file name and the extension."
                        + "The file name and the extension should not be empty at all",
                        MODULE);
                return false;
            }
        } else {
            if (fileToCheck.length() > 4096) {
                Debug.logError("Uploaded file name too long", MODULE);
                return false;
            } else if (!file.matches("[a-zA-Z0-9]{1,4086}.[a-zA-Z0-9]{1,10}")) {
                Debug.logError("Uploaded file "
                        + " should contain only Alpha-Numeric characters, only 1 dot as an input for the file name and the extension."
                        + "Tthe file name and the extension should not be empty at all",
                        MODULE);
                return false;
            }
        }

        if (isExecutable(fileToCheck)) {
            return false;
        }

        switch (fileType) {
        case "Image":
            if (isValidImageFile(fileToCheck)) {
                return true;
            }
            break;

        case "ImageAndSvg":
            if (isValidImageIncludingSvgFile(fileToCheck)) {
                return true;
            }
            break;

        case "PDF":
            if (isValidPdfFile(fileToCheck)) {
                return true;
            }
            break;

        case "Compressed":
            if (isValidCompressedFile(fileToCheck, delegator)) {
                return true;
            }
            break;

        case "AllButCompressed":
            if (isValidTextFile(fileToCheck)
                    || isValidImageIncludingSvgFile(fileToCheck)
                    || isValidPdfFile(fileToCheck)) {
                return true;
            }
            break;

        case "Text":
            // The philosophy for isValidTextFile() is that
            // we can't presume of all possible text contents used for attacks with payloads
            // At least there is an easy way to prevent them in isValidTextFile
            if (isValidTextFile(fileToCheck)) {
                return true;
            }
            break;

        case "Audio":
            if (isValidAudioFile(fileToCheck)) {
                return true;
            }
            break;
        case "Video":
            if (isValidVideoFile(fileToCheck)) {
                return true;
            }
            break;

        default: // All
            if (isValidTextFile(fileToCheck)
                    || isValidImageIncludingSvgFile(fileToCheck)
                    || isValidCompressedFile(fileToCheck, delegator)
                    || isValidAudioFile(fileToCheck)
                    || isValidVideoFile(fileToCheck)
                    || isValidPdfFile(fileToCheck)) {
                return true;
            }
            break;
        }
        Debug.logError("File :" + fileToCheck + ", can't be uploaded for security reason", MODULE);
        File badFile = new File(fileToCheck);
        if (!badFile.delete()) {
            Debug.logError("File :" + fileToCheck + ", couldn't be deleted", MODULE);
        }
        return false;
    }

    /**
     * Is it a supported image format?
     * @param fileName
     * @return true if it's a valid image file
     * @throws IOException ImageReadException
     */
    private static boolean isValidImageFile(String fileName) throws ImageReadException, IOException {
        Path filePath = Paths.get(fileName);
        byte[] bytesFromFile = Files.readAllBytes(filePath);
        ImageFormat imageFormat = Imaging.guessFormat(bytesFromFile);
        return imageFormat.equals(ImageFormats.PNG)
                || imageFormat.equals(ImageFormats.GIF)
                || imageFormat.equals(ImageFormats.TIFF)
                || imageFormat.equals(ImageFormats.JPEG)
                        && imageMadeSafe(fileName);
    }

    /**
     * Implementation based on https://github.com/righettod/document-upload-protection sanitizer for Image file. See
     * https://github.com/righettod/document-upload-protection/blob/master/src/main/java/eu/righettod/poc/sanitizer/ImageDocumentSanitizerImpl.java
     * Uses Java built-in API in complement of Apache Commons Imaging for format not supported by the built-in API. See
     * http://commons.apache.org/proper/commons-imaging/ and http://commons.apache.org/proper/commons-imaging/formatsupport.html
     */
    private static boolean imageMadeSafe(String fileName) {
        File file = new File(fileName);
        boolean safeState = false;
        boolean fallbackOnApacheCommonsImaging;
<<<<<<< HEAD
        OutputStream fos = null;
        try {
            if ((file != null) && file.exists() && file.canRead() && file.canWrite()) {
=======
        if ((file != null) && file.exists() && file.canRead() && file.canWrite()) {
            try (OutputStream fos = Files.newOutputStream(file.toPath(), StandardOpenOption.WRITE)) {
>>>>>>> 89b2dbae
                // Get the image format
                String formatName;
                ImageInputStream iis = ImageIO.createImageInputStream(file);
                Iterator<ImageReader> imageReaderIterator = ImageIO.getImageReaders(iis);
                // If there not ImageReader instance found so it's means that the current format is not supported by the Java built-in API
                if (!imageReaderIterator.hasNext()) {
                    ImageInfo imageInfo = Imaging.getImageInfo(file);
                    if (imageInfo != null && imageInfo.getFormat() != null && imageInfo.getFormat().getName() != null) {
                        formatName = imageInfo.getFormat().getName();
                        fallbackOnApacheCommonsImaging = true;
                    } else {
                        throw new IOException("Format of the original image " + fileName + " is not supported for read operation !");
                    }
                } else {
                    ImageReader reader = imageReaderIterator.next();
                    formatName = reader.getFormatName();
                    fallbackOnApacheCommonsImaging = false;
                    iis.close(); // This was not correctly handled in the document-upload-protection example, and I did not spot it :/
                }

                // Load the image
                BufferedImage originalImage;
                if (!fallbackOnApacheCommonsImaging) {
                    originalImage = ImageIO.read(file);
                } else {
                    originalImage = Imaging.getBufferedImage(file);
                }

                // Check that image has been successfully loaded
                if (originalImage == null) {
                    throw new IOException("Cannot load the original image " + fileName + "!");
                }

                // Get current Width and Height of the image
                int originalWidth = originalImage.getWidth(null);
                int originalHeight = originalImage.getHeight(null);

                // Resize the image by removing 1px on Width and Height
                Image resizedImage = originalImage.getScaledInstance(originalWidth - 1, originalHeight - 1, Image.SCALE_SMOOTH);

                // Resize the resized image by adding 1px on Width and Height - In fact set image to is initial size
                Image initialSizedImage = resizedImage.getScaledInstance(originalWidth, originalHeight, Image.SCALE_SMOOTH);

                // Save image by overwriting the provided source file content
                BufferedImage sanitizedImage = new BufferedImage(initialSizedImage.getWidth(null), initialSizedImage.getHeight(null),
                        BufferedImage.TYPE_INT_RGB);
                Graphics bg = sanitizedImage.getGraphics();
                bg.drawImage(initialSizedImage, 0, 0, null);
                bg.dispose();
<<<<<<< HEAD
                fos = Files.newOutputStream(file.toPath(), StandardOpenOption.WRITE);
=======

>>>>>>> 89b2dbae
                if (!fallbackOnApacheCommonsImaging) {
                    ImageIO.write(sanitizedImage, formatName, fos);
                } else {
                    ImageParser imageParser;
                    // Handle only formats for which Apache Commons Imaging can successfully write (YES in Write column of the reference link)
                    // the image format. See reference link in the class header
                    switch (formatName) {
                    case "TIFF":
                        imageParser = new TiffImageParser();
                        break;
                    case "GIF":
                        imageParser = new GifImageParser();
                        break;
                    case "PNG":
                        imageParser = new PngImageParser();
                        break;
                    case "JPEG":
                        imageParser = new JpegImageParser();
                        break;
                    default:
                        throw new IOException("Format of the original image " + fileName + " is not supported for write operation !");
                    }
                    imageParser.writeImage(sanitizedImage, fos, new HashMap<>());
                }
<<<<<<< HEAD
            }
        } catch (IOException | ImageReadException | ImageWriteException e) {
            safeState = false;
            Debug.logWarning(e, "Error during Image file " + fileName + " processing !", MODULE);
        } finally {
            // Set state flag
            try {
                fos.close();
            } catch (IOException e) {
                safeState = false;
                Debug.logWarning(e, "Error during Image file " + fileName + " processing !", MODULE);
            }
            // This was not correctly handled in the document-upload-protection example, and I did not spot it :/
            safeState = true;
=======
                // Set state flag
                safeState = true;
            } catch (IOException | ImageReadException | ImageWriteException e) {
                Debug.logWarning(e, "Error during Image file " + fileName + " processing !", MODULE);
            }
>>>>>>> 89b2dbae
        }
        return safeState;
    }

    /**
     * Is it a supported image format, including SVG?
     * @param fileName
     * @return true if it's a valid image file
     * @throws IOException ImageReadException
     */
    private static boolean isValidImageIncludingSvgFile(String fileName) throws ImageReadException, IOException {
        return isValidImageFile(fileName) || isValidSvgFile(fileName);
    }

    /**
     * Is it an SVG file?
     * @param fileName
     * @return true if it's a valid SVG file
     * @throws IOException
     */
    private static boolean isValidSvgFile(String fileName) throws IOException {
        String mimeType = getMimeTypeFromFileName(fileName);
        if ("image/svg+xml".equals(mimeType)) {
            Path filePath = Paths.get(fileName);
            String parser = XMLResourceDescriptor.getXMLParserClassName();
            SAXSVGDocumentFactory f = new SAXSVGDocumentFactory(parser);
            try {
                f.createDocument(filePath.toUri().toString());
            } catch (IOException e) {
                return false;
            }
            return isValidTextFile(fileName); // Validate content to prevent webshell
        }
        return false;
    }

    /**
     * @param fileName
     * @return true if it's a safe PDF file: is PDF and does not contains embedded files
     * @throws IOException If there is an error parsing the document
     */
    private static boolean isValidPdfFile(String fileName) throws IOException {
        File file = new File(fileName);
        boolean safeState = false;
        try {
            if ((file != null) && file.exists()) {
                // Load stream in PDF parser
                // If the stream is not a PDF then exception will be thrown and safe state will be set to FALSE
                PdfReader reader = new PdfReader(file.getAbsolutePath());
                // Check 1: detect if the document contains any JavaScript code
                String jsCode = reader.getJavaScript();
                if (jsCode == null) {
                    // OK no JS code, pass to check 2: detect if the document has any embedded files
                    PDEmbeddedFilesNameTreeNode efTree = null;
                    try (PDDocument pdDocument = PDDocument.load(file)) {
                        PDDocumentNameDictionary names = new PDDocumentNameDictionary(pdDocument.getDocumentCatalog());
                        efTree = names.getEmbeddedFiles();
                    }
                    safeState = efTree == null;
                }
            }
        } catch (Exception e) {
            safeState = false;
            Debug.logError(e, "for security reason the PDF file " + file.getAbsolutePath() + "can't be uploaded !", MODULE);
        }
        return safeState;
    }

    private static boolean isExecutable(String fileName) throws IOException {
        String mimeType = getMimeTypeFromFileName(fileName);
        // Check for Windows executable. Neglect .bat and .ps1: https://s.apache.org/c8sim
        if ("application/x-msdownload".equals(mimeType) || "application/x-ms-installer".equals(mimeType)) {
            Debug.logError("The file" + fileName + " is a Windows executable, for security reason it's not accepted :", MODULE);
            return true;
        }
        // Check for ELF (Linux) and scripts
        if ("application/x-elf".equals(mimeType)
                || "application/x-sh".equals(mimeType)
                || "application/text/x-perl".equals(mimeType)
                || "application/text/x-python".equals(mimeType)) {
            Debug.logError("The file" + fileName + " is a Linux executable, for security reason it's not accepted :", MODULE);
            return true;
        }
        return false;
    }

    /**
     * Check if the compressed file is valid Does not handle compressed files in sub folders of compressed files. Handles only ZIP files, if you need
     * bzip, rar, tar or/and 7z file formats they can be handled by Apache commons-compress: Types based on
     * https://developer.mozilla.org/fr/docs/Web/HTTP/Basics_of_HTTP/MIME_types/Common_types For code explanations see
     * http://commons.apache.org/proper/commons-compress/examples.html
     * @param fileName
     * @return true if it's a valid compressed file
     * @throws IOException ImageReadException
     */
    private static boolean isValidCompressedFile(String fileName, Delegator delegator) throws IOException, ImageReadException {
        String mimeType = getMimeTypeFromFileName(fileName);
        // I planned to handle more formats but did only ZIP
        // The code can be extended based on that
        // if ("application/octet-stream".equals(mimeType)
        // || "application/x-bzip".equals(mimeType)
        // || "application/x-bzip2".equals(mimeType)
        // || "application/java-archive".equals(mimeType)
        // || "application/x-rar-compressed".equals(mimeType)
        // || "application/x-tar".equals(mimeType)
        // || "application/zip".equals(mimeType)
        // || "application/x-zip-compressed".equals(mimeType)
        // || "multipart/x-zip".equals(mimeType)
        // || "application/x-7z-compressed".equals(mimeType)) {

        // Handles only Zip format OOTB
        File fileToCheck = new File(fileName);
        String folderName = fileToCheck.getParentFile().toString() + File.separator + UUID.randomUUID();
        if ("application/octet-stream".equals(mimeType)
                || "application/java-archive".equals(mimeType)
                || "application/zip".equals(mimeType)
                || "application/x-zip-compressed".equals(mimeType)
                || "multipart/x-zip".equals(mimeType)) {
            if (!FileUtil.unZip(fileName, folderName, "")) {
                return false;
            } else {
                // Keep it like that to allow to spot other file types which could be included...
                // try {
                // recursiveParserWrapper(fileName);
                // } catch (SAXException | TikaException e) {
                // // TODO Auto-generated catch block
                // e.printStackTrace();
                // }
                // Recursive method to check inside directories
                return isValidDirectoryInCompressedFile(folderName, delegator);
            }
        }
        return false;
    }

    /*
     * According to http://tika.apache.org/1.24.1/detection.html#The_default_Tika_Detector The simplest way to detect is through the Tika Facade
     * class, which provides methods to detect based on File, InputStream, InputStream and Filename, Filename or a few others. It works best with a
     * File or TikaInputStream.
     * @param fileName
     * @return true if the file is valid
     */
    private static String getMimeTypeFromFileName(String fileName) throws IOException {
        File file = new File(fileName);
        Tika tika = new Tika();
        return tika.detect(file);
    }

    private static boolean isValidDirectoryInCompressedFile(String folderName, Delegator delegator) throws IOException, ImageReadException {
        File folder = new File(folderName);
        Collection<File> files = FileUtils.listFiles(folder, null, true);
        for (File f : files) {
            if (f.isDirectory()) {
                Collection<File> dirInside = FileUtils.listFiles(f, null, true);
                for (File insideFile : dirInside) {
                    if (!isValidDirectoryInCompressedFile(insideFile.getAbsolutePath(), delegator)) {
                        FileUtils.deleteDirectory(folder);
                        return false;
                    }
                }
            } else if (!isValidFile(f.getAbsolutePath(), "AllButCompressed", delegator)) {
                FileUtils.deleteDirectory(folder);
                return false;
            }
        }
        FileUtils.deleteDirectory(folder);
        return true;
    }

    /**
     * For documents that may contain embedded documents, it might be helpful to create list of metadata objects, one for the container document and
     * one for each embedded document. This allows easy access to both the extracted content and the metadata of each embedded document. Note that
     * many document formats can contain embedded documents, including traditional container formats -- zip, tar and others -- but also common office
     * document formats including: MSWord, MSExcel, MSPowerPoint, RTF, PDF, MSG and several others.
     * <p>
     * The "content" format is determined by the ContentHandlerFactory, and the content is stored in
     * {@link org.apache.tika.parser.RecursiveParserWrapper#TIKA_CONTENT}
     * <p>
     * The drawback to the RecursiveParserWrapper is that it caches metadata and contents in memory. This should not be used on files whose contents
     * are too big to be handled in memory.
     * @return a list of metadata object, one each for the container file and each embedded file
     * @throws IOException
     * @throws SAXException
     * @throws TikaException
     */
    // This can turn to be useful, so I let it there...
    // Inspired by https://cwiki.apache.org/confluence/display/tika/RecursiveMetadata
    // And https://stackoverflow.com/questions/62132310/apache-tika-exctract-file-names-and-mime-types-from-archive
    @SuppressWarnings("unused")
    private static Set<String> recursiveParserWrapper(String fileName) throws IOException, SAXException, TikaException {
        File file = new File(fileName);
        Parser p = new AutoDetectParser();
        ContentHandlerFactory factory = new BasicContentHandlerFactory(BasicContentHandlerFactory.HANDLER_TYPE.IGNORE, -1);
        RecursiveParserWrapper wrapper = new RecursiveParserWrapper(p);
        Metadata metadata = new Metadata();
        metadata.set(TikaCoreProperties.ORIGINAL_RESOURCE_NAME, file.getName());
        ParseContext context = new ParseContext();
        RecursiveParserWrapperHandler handler = new RecursiveParserWrapperHandler(factory, -1);
        try (InputStream stream = new FileInputStream(file)) {
            wrapper.parse(stream, handler, metadata, context);
        }
        List<Metadata> metadatas = handler.getMetadataList();
        Set<String> mimeTypes = new HashSet<>();
        for (Metadata metadata1 : metadatas) {
            mimeTypes.add(metadata1.get(Metadata.CONTENT_TYPE));
        }
        return mimeTypes;
    }

    /**
     * Is this a valid Audio file?
     * @param fileName must be an UTF-8 encoded text file
     * @return true if it's a valid Audio file?
     * @throws IOException
     */
    private static boolean isValidAudioFile(String fileName) throws IOException {
        String mimeType = getMimeTypeFromFileName(fileName);
        if ("audio/basic".equals(mimeType)
                || "audio/wav".equals(mimeType)
                || "audio/x-ms-wax".equals(mimeType)
                || "audio/mpeg".equals(mimeType)
                || "audio/mp4".equals(mimeType)
                || "audio/ogg".equals(mimeType)
                || "audio/vorbis".equals(mimeType)
                || "audio/x-ogg".equals(mimeType)
                || "audio/flac".equals(mimeType)
                || "audio/x-flac".equals(mimeType)) {
            return true;
        }
        Debug.logError("The file" + fileName + " is not a valid audio file, for security reason it's not accepted :", MODULE);
        return false;
    }

    /**
     * Is this a valid Audio file?
     * @param fileName must be an UTF-8 encoded text file
     * @return true if it's a valid Audio file?
     * @throws IOException
     */
    private static boolean isValidVideoFile(String fileName) throws IOException {
        String mimeType = getMimeTypeFromFileName(fileName);
        if ("video/avi".equals(mimeType)
                || "video/mpeg".equals(mimeType)
                || "video/mp4".equals(mimeType)
                || "video/quicktime".equals(mimeType)
                || "video/3gpp".equals(mimeType)
                || "video/x-ms-asf".equals(mimeType)
                || "video/x-flv".equals(mimeType)
                || "video/x-ms-wvx".equals(mimeType)
                || "video/x-ms-wm".equals(mimeType)
                || "video/x-ms-wmv".equals(mimeType)
                || "video/x-ms-wmx".equals(mimeType)) {
            return true;
        }
        Debug.logError("The file" + fileName + " is not a valid video file, for security reason it's not accepted :", MODULE);
        return false;
    }

    /**
     * Does this text file contains a Freemarker Server-Side Template Injection (SSTI) using freemarker.template.utility.Execute? Etc.
     * @param fileName must be an UTF-8 encoded text file
     * @return true if the text file does not contains a Freemarker SSTI
     * @throws IOException
     */
    private static boolean isValidTextFile(String fileName) throws IOException {
        Path filePath = Paths.get(fileName);
        byte[] bytesFromFile = Files.readAllBytes(filePath);
        try {
            Charset.availableCharsets().get("UTF-8").newDecoder().decode(ByteBuffer.wrap(bytesFromFile));
        } catch (CharacterCodingException e) {
            return false;
        }
        String content = new String(bytesFromFile);
        return !(content.toLowerCase().contains("freemarker") // Should be OK, should not be used in Freemarker templates, not part of the syntax.
                                                              // Else "template.utility.Execute" is a good replacement but not as much catching, who
                                                              // knows...
                || content.toLowerCase().contains("import=\"java")
                || content.toLowerCase().contains("Runtime.getRuntime().exec(")
                || content.toLowerCase().contains("<%@ page")
                || content.toLowerCase().contains("<script")
                || content.toLowerCase().contains("<body>")
                || content.toLowerCase().contains("<form")
                || content.toLowerCase().contains("php")
                || content.toLowerCase().contains("javascript")
                || content.toLowerCase().contains("%eval")
                || content.toLowerCase().contains("@eval")
                || content.toLowerCase().contains("import os") // Python
                || content.toLowerCase().contains("passthru")
                || content.toLowerCase().contains("exec")
                || content.toLowerCase().contains("shell_exec")
                || content.toLowerCase().contains("assert")
                || content.toLowerCase().contains("str_rot13")
                || content.toLowerCase().contains("system")
                || content.toLowerCase().contains("phpinfo")
                || content.toLowerCase().contains("base64_decode")
                || content.toLowerCase().contains("chmod")
                || content.toLowerCase().contains("mkdir")
                || content.toLowerCase().contains("fopen")
                || content.toLowerCase().contains("fclose")
                || content.toLowerCase().contains("new file")
                || content.toLowerCase().contains("import")
                || content.toLowerCase().contains("upload")
                || content.toLowerCase().contains("getFileName")
                || content.toLowerCase().contains("Download")
                || content.toLowerCase().contains("getOutputString")
                || content.toLowerCase().contains("readfile"));
        // TODO.... to be continued with known webshell contents... a complete allow list is impossible anyway...
        // eg: https://www.acunetix.com/blog/articles/detection-prevention-introduction-web-shells-part-5/
    }
}<|MERGE_RESOLUTION|>--- conflicted
+++ resolved
@@ -234,14 +234,9 @@
         File file = new File(fileName);
         boolean safeState = false;
         boolean fallbackOnApacheCommonsImaging;
-<<<<<<< HEAD
-        OutputStream fos = null;
-        try {
-            if ((file != null) && file.exists() && file.canRead() && file.canWrite()) {
-=======
+
         if ((file != null) && file.exists() && file.canRead() && file.canWrite()) {
             try (OutputStream fos = Files.newOutputStream(file.toPath(), StandardOpenOption.WRITE)) {
->>>>>>> 89b2dbae
                 // Get the image format
                 String formatName;
                 ImageInputStream iis = ImageIO.createImageInputStream(file);
@@ -291,11 +286,7 @@
                 Graphics bg = sanitizedImage.getGraphics();
                 bg.drawImage(initialSizedImage, 0, 0, null);
                 bg.dispose();
-<<<<<<< HEAD
-                fos = Files.newOutputStream(file.toPath(), StandardOpenOption.WRITE);
-=======
-
->>>>>>> 89b2dbae
+
                 if (!fallbackOnApacheCommonsImaging) {
                     ImageIO.write(sanitizedImage, formatName, fos);
                 } else {
@@ -320,28 +311,11 @@
                     }
                     imageParser.writeImage(sanitizedImage, fos, new HashMap<>());
                 }
-<<<<<<< HEAD
-            }
-        } catch (IOException | ImageReadException | ImageWriteException e) {
-            safeState = false;
-            Debug.logWarning(e, "Error during Image file " + fileName + " processing !", MODULE);
-        } finally {
-            // Set state flag
-            try {
-                fos.close();
-            } catch (IOException e) {
-                safeState = false;
-                Debug.logWarning(e, "Error during Image file " + fileName + " processing !", MODULE);
-            }
-            // This was not correctly handled in the document-upload-protection example, and I did not spot it :/
-            safeState = true;
-=======
                 // Set state flag
                 safeState = true;
             } catch (IOException | ImageReadException | ImageWriteException e) {
                 Debug.logWarning(e, "Error during Image file " + fileName + " processing !", MODULE);
             }
->>>>>>> 89b2dbae
         }
         return safeState;
     }
